#!/usr/bin/env python3
# -*- coding: utf-8 -*-

"""
.. _gridtiler

.. Links
.. _Eurostat: http://ec.europa.eu/eurostat/web/main
.. |Eurostat| replace:: `Eurostat <Eurostat_>`_

Tile gridded data for visualisation with GridViz javascript library.

**Dependencies**

*require*:      :mod:`os`, :mod:`csv`, :mod:`math`, :mod:`json`, :mod:`shutil`, :mod:`panda`

**Contents**
"""

# *credits*:      `jgaffuri <julien.gaffuri@ec.europa.eu>`_ 
# *since*:        May 2024

#%% Settings     

import os
import csv
from math import floor
import json
import shutil
import pandas as pd
import numbers

def grid_tiling(
    input_file,
    output_folder,
    resolution,
    tile_size_cell = 128,
    x_origin = 0.0,
    y_origin = 0.0,
    crs = "",
    clean_output_folder = False,
    input_file_delimiter = ",",
    output_file_delimiter = ",",
    format = "csv",
    parquet_compression = "snappy",
    file_extension = None
):
    """Tile an input CSV file.

    Args:
        input_file (str): The path to the input grid as CSV file. One row per grid cell. This CSV file should include a x and y columns containing the coordinates of the lower left corner of the cell. If this is not the case, use grid_transform function for example.
        output_folder (str): The path to the output folder where to store the tiles.
        resolution (float): The resolution of the input grid in the CRS UoM (usually meters).
        tile_size_cell (int, optional): The size of a tile, in number of cells. Defaults to 128.
        x_origin (float, optional): The x coordinate of the tiling scheme origin point. Defaults to 0.
        y_origin (float, optional): The y coordinate of the tiling scheme origin point. Defaults to 0.
        crs (str, optional): A text describing the grid CRS. Defaults to "".
        clean_output_folder (bool, optional): Set to True to delete the content of the output folder in the beginning: Be careful the output folder is well specified ! Defaults to False.
        input_file_delimiter (str, optional): The CSV delimiter of the input file. Defaults to ",".
        output_file_delimiter (str, optional): The CSV delimiter of the output file. Defaults to ",".
        format (str, optional): The output file encodings format, either "csv" of "parquet". Defaults to "csv".
        parquet_compression (str, optional): The parquet compression. Be aware gridviz-parquet supports only snappy encodings, currently. Defaults to "snappy".
        file_extension (str, optional): The file extension. Defaults to same as format.
    """

    #set file extension if not specified
    if file_extension == None: file_extension = format

    #compute tile size, in geo unit
    tile_size_m = resolution * tile_size_cell

    #minimum and maximum tile x,y, for info.json file
    minTX=None
    maxTX=None
    minTY=None
    maxTY=None

    #clean output folder and create it
    if clean_output_folder and os.path.exists(output_folder):
        shutil.rmtree(output_folder)
    if not os.path.exists(output_folder):
        os.makedirs(output_folder)

    #open file with data to tile
    with open(input_file, 'r') as csvfile:
        csvreader = csv.DictReader(csvfile, delimiter=input_file_delimiter)
        csv_header = None

        #iterate through cells from the input CSV file
        for c in csvreader:

            c["x"] = float(c["x"])
            c["y"] = float(c["y"])

            #get cell tile x,y
            xt = int(floor((c["x"] - x_origin) / tile_size_m))
            yt = int(floor((c["y"] - y_origin) / tile_size_m))

            #store extreme positions, for info.json file
            if minTX == None or xt<minTX: minTX = xt
            if maxTX == None or xt>maxTX: maxTX = xt
            if minTY == None or yt<minTY: minTY = yt
            if maxTY == None or yt>maxTY: maxTY = yt

            #compute cell position within its tile
            c["x"] = int(floor((c["x"] - x_origin) / resolution - xt * tile_size_cell))
            c["y"] = int(floor((c["y"]- y_origin) / resolution - yt * tile_size_cell))

            #check x,y values. Should be within [0,tile_size_cell-1]
            if (c["x"] < 0): print("Too low value: " + c.x + " <0")
            if (c["y"] < 0): print("Too low value: " + c.y + " <0")
            if (c["x"] > tile_size_cell - 1): print("Too high value: " + c.x + " >" + (tile_size_cell - 1))
            if (c["y"] > tile_size_cell - 1): print("Too high value: " + c.y + " >" + (tile_size_cell - 1))

            #round floats to ints, when possible, to avoid useless ".0"
            round_floats_to_ints(c)

            #create folder
            t_folder = output_folder + "/" + str(xt) + "/"
            if not os.path.exists(t_folder):
                os.makedirs(t_folder)

            #open tiled CSV file of create it if it does not exists
            file_path = t_folder + str(yt) + "." + (file_extension if format=="csv" else "csv")
            file_exists = os.path.exists(file_path)
            with open(file_path, 'a', newline='') as csvfile:

                #get header
                if csv_header==None:
                    csv_header = get_csv_header(c)

                #get writer
                writer = csv.DictWriter(csvfile, fieldnames=csv_header, delimiter=output_file_delimiter)

                #write header if the file was just created
                if not file_exists: writer.writeheader()

                #write cell data
                writer.writerow(c)


    #write info.json
    data = {
        "dims": [],
        "crs": crs,
        "tileSizeCell": tile_size_cell,
        "originPoint": {
            "x": x_origin,
            "y": y_origin
        },
        "resolutionGeo": resolution,
        "tilingBounds": {
            "yMin": minTY,
            "yMax": maxTY,
            "xMax": maxTX,
            "xMin": minTX
        }
    }

    with open(output_folder + '/info.json', 'w') as json_file:
        json.dump(data, json_file, indent=3)

    if format == "csv": return

    #parquet format
    csv_to_parquet(output_folder, clean=True, compression=parquet_compression, file_extension=file_extension)



def csv_to_parquet(folder_path, clean=False, compression='snappy', file_extension='parquet'):
    """Convert CSV tiled data into parquet format

    Args:
        folder_path (str): The data folder
        clean (bool, optional): Set to true to delete the initial CSV files in the end of the process. Otherwise, they will be kept. Defaults to False.
        compression (str, optional): The parquet compression. Be aware gridviz-parquet supports only snappy encodings, currently. Defaults to "snappy".
        file_extension (str, optional): The file extension. Defaults to "parquet".
    """    
    for root, _, files in os.walk(folder_path):
        for file in files:
            if not file.endswith('.csv'): continue

            csv_file_path = os.path.join(root, file)
            parquet_file_path = os.path.splitext(csv_file_path)[0] + '.' + file_extension

            #load csv file            
            df = pd.read_csv(csv_file_path)
            #save as parquet            
            df.to_parquet(parquet_file_path, engine='pyarrow', compression=compression, index=False)
            #delete csv file
            if clean: os.remove(csv_file_path)





def grid_transformation(input_file, function, output_file, input_file_delimiter = ",", output_file_delimiter = ","):
    """transform CSV data.

    Args:
        input_file (str): The path to the input grid as CSV file. One row per grid cell.
        function (dict): The function to apply to a cell row element, as a dictionnary. Properties can be added and removed within this function.
        output_file (str): The path to the output grid as CSV file. One row per grid cell.
        input_file_delimiter (str, optional): The CSV delimiter of the input file. Defaults to ",".
        output_file_delimiter (str, optional): The CSV delimiter of the output file. Defaults to ",".
    """    

    #open file to read
    with open(input_file, 'r') as infile:
        csvreader = csv.DictReader(infile, delimiter=input_file_delimiter)

        #check output file exists
        file_exists = os.path.exists(output_file)
        with open(output_file, 'w') as outfile:
            writer = None

            #iterate through cells from the input CSV file
            for c in csvreader:

                #apply function
                out = function(c)

                #filter out
                if out == False: continue

                #to save space, by removing the ".0"
                round_floats_to_ints(c)

                #create writer, if necessary, write file header
                if writer==None:
                    csv_header = get_csv_header(c)
                    writer = csv.DictWriter(outfile, fieldnames=csv_header, delimiter=output_file_delimiter)
                    if not file_exists: writer.writeheader()

                #write cell data
                writer.writerow(c)










def grid_aggregation(
    input_file,
    resolution,
    output_file,
    a,
    aggregation_fun = {},
    aggregation_rounding = 6,
    input_file_delimiter = ",",
    output_file_delimiter = ","
):
    """Aggregate grid data to a lower resolution. NB: in this version, the aggregated values are the sum of the value - other functions to be available soon.

    Args:
        input_file (str): The path to the input grid as CSV file. One row per grid cell. This CSV file should include a x and y columns containing the coordinates of the lower left corner of the cell. If this is not the case, use grid_transform function for example.
        resolution (float): The resolution of the input grid in the CRS UoM (usually meters).
        output_file (str): The path to the output grid as CSV file.
        a (int): Aggregation factor. The resolution of the output data is a multiple of the input resolution: a x resolution
        aggregation_fun (dict): Dictionnary of aggregation functions. The dictionnary keys are the cell attributes. The dictionnary values are the corresponding aggregation function to use for the column. If not specified, sum is used as aggregation function.
        aggregation_rounding (int, optional): The number of decimal places to keep for the aggregated figures. Defaults to 6.
        input_file_delimiter (str, optional): The CSV delimiter of the input file. Defaults to ",".
        output_file_delimiter (str, optional): The CSV delimiter of the output file. Defaults to ",".
    """

    # the aggregated cells, indexed by xa and then ya
    aggregation_index = {}
    target_resolution = a*resolution
    keys = None

    print("aggregation indexing...")
    with open(input_file, 'r') as infile:
        csvreader = csv.DictReader(infile, delimiter=input_file_delimiter)

        #iterate through cells from the input CSV file
        for c in csvreader:
            #get aggregated cell x,y
            xa = target_resolution * floor(float(c["x"]) / target_resolution)
            ya = target_resolution * floor(float(c["y"]) / target_resolution)

            #release memory
            del c["x"]; del c["y"]

            #store keys
            if keys==None: keys = list(c.keys())

            #add cell to its aggregation level
            try: cA_ = aggregation_index[str(xa)]
            except:
                cA_ = {}
                aggregation_index[str(xa)] = cA_
            try: cA = cA_[str(ya)]
            except:
                cA = []
                cA_[str(ya)] = cA
            cA.append(c)

    print("aggregation computation...")

    #prepare function to round aggregated figures
    tolerance = pow(10, aggregation_rounding)
    round_to_tolerance = lambda number : round(number * tolerance) / tolerance

    writer = None
    with open(output_file, 'w') as outfile:

        #aggregate cell values
        for xa, d in aggregation_index.items():
            for ya, cells in d.items():
                #print(xa,ya,len(cells))

                #make aggregated cell
                cA = { "x": xa, "y": ya }

                #compute aggregates values
                for k in keys:
                    #get list of values to aggregate
                    values = []
                    for c in cells: values.append(c[k])
                    #get aggregation function from dictionnary, or use sum by default
                    af = aggregation_fun[k] if k in aggregation_fun else aggregation_sum
                    #compute and set aggregated value
                    cA[k] = af(values, a*a)
                    if (aggregation_rounding != None and isinstance(cA[k], numbers.Number)): cA[k] = round_to_tolerance(cA[k])

                #if not, create writer and write header
                if writer == None:
                    writer = csv.DictWriter(outfile, fieldnames=get_csv_header(cA), delimiter=output_file_delimiter)
                    writer.writeheader()

                #round floats
                round_floats_to_ints(cA)

                #write aggregated cell data in output file
                writer.writerow(cA)

                #release memory immediatelly
                cells.clear()
                #del d[ya]




#some pre-defined aggregation functions

def aggregation_sum(values, _=0):
    """sum

    Args:
        values (float): The values to aggregate
        _ (int): unused

    Returns:
        float: The aggregated value
    """    
    sum = 0
    for value in values:
        if value == "" or value == None: continue
        sum += float(value)
    return sum


def aggregation_average(values, _):
    """average: the sum of values, divided by the number of values

    Args:
        values (float): The values to aggregate
        _ (int): unused

    Returns:
        float: The aggregated value
    """
    nb = len(values)
    if nb==0: return
    return aggregation_sum(values) / nb


def aggregation_average_2(values, nb):
    """average: the sum of values, divided by the total number of aggregated cells

    Args:
        values (float): The values to aggregate
        nb (int): The number of cells to aggregate (a x a)

    Returns:
        float: The aggregated value
    """
    sum = aggregation_sum(values)
    return sum/nb

def aggregation_average_3(values, _):
    """average: the sum of not None values, divided by the total number aggregated cells with value

    Args:
        values (float): The values to aggregate
        _ (int): unused
        
    Returns:
        float: The aggregated value
    """
    validValue=[float(x) for x in values if x !='']

    if len(validValue)>0:
        agg_avg=sum(validValue)/len(validValue)
    else:
        agg_avg=None
    return agg_avg


def aggregation_single_value(values, _):
    """single value: return one of the cell values, the first one.

    Args:
        values (str): The values to aggregate
        _ (int): unused

    Returns:
        float: The aggregated value
    """
    return values[0]








def get_csv_header(cell):
    """Make csv header from a cell, starting with "x" and "y".

    Args:
        cell (dict): A grid cell, as a dictionnary

    Returns:
        list(str): The CSV header.
    """

    #get keys
    keys = list(cell.keys())

    #ensure x and y columns are the first ones
    if "x" in keys and "y" in keys:
        keys.remove("x")
        keys.remove("y")
        keys.insert(0, "x")
        keys.insert(1, "y")

    return keys



def round_floats_to_ints(cell):
    """ Convert rounded floats into ints so that we do not have useless ".0".
    Args:
        cell (dict): A grid cell, as a dictionnary
    """
    for key, value in cell.items():
        try:
            f = float(value)
            if f.is_integer(): cell[key] = int(f)
<<<<<<< HEAD
        except ValueError: pass
        except TypeError: pass
=======
        except Exception: pass
>>>>>>> 4870c10d

<|MERGE_RESOLUTION|>--- conflicted
+++ resolved
@@ -463,10 +463,4 @@
         try:
             f = float(value)
             if f.is_integer(): cell[key] = int(f)
-<<<<<<< HEAD
-        except ValueError: pass
-        except TypeError: pass
-=======
-        except Exception: pass
->>>>>>> 4870c10d
-
+        except Exception: pass